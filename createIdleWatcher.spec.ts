--- conflicted
+++ resolved
@@ -13,41 +13,36 @@
   expect(idleTriggered).toBe(true);
 }, 1000);
 
-<<<<<<< HEAD
-it("createIdleWatcher should reset timeout on ping", async () => {
-  let idleTriggered = false;
-  const watcher = createIdleWatcher(() => {
-    idleTriggered = true;
-  }, 100);
-=======
-it.concurrent('createIdleWatcher should reset timeout on ping', async () => {
+it.concurrent(
+  "createIdleWatcher should reset timeout on ping",
+  async () => {
     let idleTriggered = false;
     const watcher = createIdleWatcher(() => {
-        idleTriggered = true;
+      idleTriggered = true;
     }, 100);
->>>>>>> 0fef0121
 
-  watcher.ping();
-  await sleepms(50);
-  watcher.ping();
-  await sleepms(50);
-  expect(idleTriggered).toBe(false);
-  await sleepms(100);
-  expect(idleTriggered).toBe(true);
-}, 1000);
+    watcher.ping();
+    await sleepms(50);
+    watcher.ping();
+    await sleepms(50);
+    expect(idleTriggered).toBe(false);
+    await sleepms(100);
+    expect(idleTriggered).toBe(true);
+  },
+  1000,
+);
 
-<<<<<<< HEAD
-it("createIdleWatcher should update lastActiveTime on ping", async () => {
-  const watcher = createIdleWatcher(() => {}, 1000);
-=======
-it.concurrent('createIdleWatcher should update lastActiveTime on ping', async () => {
-    const watcher = createIdleWatcher(() => { }, 1000);
->>>>>>> 0fef0121
+it.concurrent(
+  "createIdleWatcher should update lastActiveTime on ping",
+  async () => {
+    const watcher = createIdleWatcher(() => {}, 1000);
 
-  const initialTime = watcher.getLastActiveTime();
-  await sleepms(50);
-  watcher.ping();
-  const updatedTime = watcher.getLastActiveTime();
+    const initialTime = watcher.getLastActiveTime();
+    await sleepms(50);
+    watcher.ping();
+    const updatedTime = watcher.getLastActiveTime();
 
-  expect(updatedTime.getTime()).toBeGreaterThan(initialTime.getTime());
-}, 1000);+    expect(updatedTime.getTime()).toBeGreaterThan(initialTime.getTime());
+  },
+  1000,
+);