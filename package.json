--- conflicted
+++ resolved
@@ -1,10 +1,6 @@
 {
   "name": "cli-yes",
-<<<<<<< HEAD
   "version": "1.31.11",
-=======
-  "version": "1.31.3",
->>>>>>> 4de953a8
   "description": "A wrapper tool that automates interactions with various AI CLI tools by automatically handling common prompts and responses.",
   "keywords": [
     "claude",
@@ -71,7 +67,7 @@
     "release:beta": "bunx standard-version && bun publish --tag beta"
   },
   "lint-staged": {
-    "*.{ts,js,json,md}": [
+    "*.{ts,js,json}": [
       "bunx @biomejs/biome check --fix"
     ]
   },
